--- conflicted
+++ resolved
@@ -41,13 +41,7 @@
         "-w",
         type=int,
         default=1920,
-<<<<<<< HEAD
-        help=(
-            "maximum width to which the video will be scaled down if it is " "too large"
-        ),
-=======
         help="maximum width to which the video will be scaled down if it is too large",
->>>>>>> f618a9d2
     )
     parser.add_argument("--max_agenda_lines", type=int, default=13)
     parser.add_argument("--common_title_font_size_pt", type=float, default=24)
@@ -622,11 +616,7 @@
             run = shape.text_frame.paragraphs[0].add_run()
             set_font(run.font)
             run.text = "△サマリースライドに戻る"
-<<<<<<< HEAD
-            shepe.click_action.target_slide = self.presentation.slides[summary_id_num]
-=======
             shape.click_action.target_slide = self.presentation.slides[summary_id_num]
->>>>>>> f618a9d2
 
     def follow_index_for_append(self, index, new_slideinfo):
         assert isinstance(index, dict), f"{type(index)=}"
